import click

import svdtools


@click.group()
@click.version_option(svdtools.__version__, prog_name="svdtools")
def svdtools_cli():
    pass


@click.command()
@click.argument("yaml-file")
def patch(yaml_file):
    """Patches an SVD file as specified by a YAML file"""
    svdtools.patch.main(yaml_file)


@click.command()
@click.argument("yaml-file")
@click.argument("deps-file")
def makedeps(yaml_file, deps_file):
    """Generate Make dependency file listing dependencies for a YAML file."""
    svdtools.makedeps.main(yaml_file, deps_file)


@click.command()
@click.argument("svd-file")
<<<<<<< HEAD
@click.option(
    "--gaps/--no-gaps",
    default=True,
    help="Whether to print gaps in interrupt number sequence",
)
def interrupts(svd_file, gaps):
    """Print list of all interrupts described by an SVD file."""
    print(svdtools.interrupts.main(svd_file, gaps))
=======
def mmap(svd_file):
    """Generate text-based memory map of an SVD file."""
    print(svdtools.mmap.main(svd_file))
>>>>>>> 9d2758fd


@click.command()
def version():
    """Version of svdtools library and tool."""
    print(svdtools.__version__)


svdtools_cli.add_command(patch)
svdtools_cli.add_command(makedeps)
<<<<<<< HEAD
svdtools_cli.add_command(interrupts)
=======
svdtools_cli.add_command(mmap)
>>>>>>> 9d2758fd
svdtools_cli.add_command(version)<|MERGE_RESOLUTION|>--- conflicted
+++ resolved
@@ -26,7 +26,6 @@
 
 @click.command()
 @click.argument("svd-file")
-<<<<<<< HEAD
 @click.option(
     "--gaps/--no-gaps",
     default=True,
@@ -35,11 +34,13 @@
 def interrupts(svd_file, gaps):
     """Print list of all interrupts described by an SVD file."""
     print(svdtools.interrupts.main(svd_file, gaps))
-=======
+
+
+@click.command()
+@click.argument("svd-file")
 def mmap(svd_file):
     """Generate text-based memory map of an SVD file."""
     print(svdtools.mmap.main(svd_file))
->>>>>>> 9d2758fd
 
 
 @click.command()
@@ -50,9 +51,6 @@
 
 svdtools_cli.add_command(patch)
 svdtools_cli.add_command(makedeps)
-<<<<<<< HEAD
 svdtools_cli.add_command(interrupts)
-=======
 svdtools_cli.add_command(mmap)
->>>>>>> 9d2758fd
 svdtools_cli.add_command(version)